// Copyright 2020 Coinbase, Inc.
//
// Licensed under the Apache License, Version 2.0 (the "License");
// you may not use this file except in compliance with the License.
// You may obtain a copy of the License at
//
//      http://www.apache.org/licenses/LICENSE-2.0
//
// Unless required by applicable law or agreed to in writing, software
// distributed under the License is distributed on an "AS IS" BASIS,
// WITHOUT WARRANTIES OR CONDITIONS OF ANY KIND, either express or implied.
// See the License for the specific language governing permissions and
// limitations under the License.

package configuration

import (
	"io/ioutil"
	"os"
	"testing"

	"github.com/coinbase/rosetta-cli/pkg/utils"

	"github.com/coinbase/rosetta-sdk-go/types"
	"github.com/stretchr/testify/assert"
)

var (
	startIndex    = int64(89)
	badStartIndex = int64(-10)
	goodCoverage  = float64(0.33)
	badCoverage   = float64(-2)
	endTip        = false
	whackyConfig  = &Configuration{
		Network: &types.NetworkIdentifier{
			Blockchain: "sweet",
			Network:    "sweeter",
		},
		OnlineURL:              "http://hasudhasjkdk",
		HTTPTimeout:            21,
		SyncConcurrency:        12,
		TransactionConcurrency: 2,
		TipDelay:               1231,
		Construction: &ConstructionConfiguration{
			OfflineURL: "https://ashdjaksdkjshdk",
			Currency: &types.Currency{
				Symbol:   "FIRE",
				Decimals: 100,
			},
			MinimumBalance:        "1002",
			MaximumFee:            "1",
			CurveType:             types.Edwards25519,
			AccountingModel:       UtxoModel,
			Scenario:              EthereumTransfer,
			ChangeScenario:        EthereumTransfer[0],
			ConfirmationDepth:     100,
			StaleDepth:            12,
			BroadcastLimit:        200,
			BlockBroadcastLimit:   992,
			NewAccountProbability: 0.1,
			MaxAddresses:          12,
		},
		Data: &DataConfiguration{
			ActiveReconciliationConcurrency:   100,
			InactiveReconciliationConcurrency: 2938,
			InactiveReconciliationFrequency:   3,
			ReconciliationDisabled:            false,
			HistoricalBalanceDisabled:         true,
			StartIndex:                        &startIndex,
			EndConditions: &DataEndConditions{
				ReconciliationCoverage: &goodCoverage,
			},
		},
	}
	invalidNetwork = &Configuration{
		Network: &types.NetworkIdentifier{
			Blockchain: "?",
		},
	}
	invalidCurrency = &Configuration{
		Construction: &ConstructionConfiguration{
			Currency: &types.Currency{
				Decimals: 12,
			},
		},
	}
	invalidCurve = &Configuration{
		Construction: &ConstructionConfiguration{
			CurveType: "hello",
		},
	}
	invalidAccountingModel = &Configuration{
		Construction: &ConstructionConfiguration{
			AccountingModel: "hello",
		},
	}
	invalidMinimumBalance = &Configuration{
		Construction: &ConstructionConfiguration{
			MinimumBalance: "-1000",
		},
	}
	invalidMaximumFee = &Configuration{
		Construction: &ConstructionConfiguration{
			MaximumFee: "hello",
		},
	}
<<<<<<< HEAD
	invalidPrefundedAccounts = &Configuration{
		Construction: &ConstructionConfiguration{
			PrefundedAccounts: []PrefundedAccount{
				PrefundedAccount{
					PrivateKeyHex: "hello",
				},
=======
	invalidStartIndex = &Configuration{
		Data: &DataConfiguration{
			StartIndex: &badStartIndex,
		},
	}
	multipleEndConditions = &Configuration{
		Data: &DataConfiguration{
			EndConditions: &DataEndConditions{
				Index: &startIndex,
				Tip:   &endTip,
			},
		},
	}
	invalidEndIndex = &Configuration{
		Data: &DataConfiguration{
			EndConditions: &DataEndConditions{
				Index: &badStartIndex,
			},
		},
	}
	invalidReconciliationCoverage = &Configuration{
		Data: &DataConfiguration{
			EndConditions: &DataEndConditions{
				ReconciliationCoverage: &badCoverage,
>>>>>>> d6cf79a7
			},
		},
	}
)

func TestLoadConfiguration(t *testing.T) {
	var tests = map[string]struct {
		provided *Configuration
		expected *Configuration

		err bool
	}{
		"nothing provided": {
			provided: &Configuration{},
			expected: DefaultConfiguration(),
		},
		"no overwrite": {
			provided: whackyConfig,
			expected: whackyConfig,
		},
		"overwrite missing": {
			provided: &Configuration{
				Construction: &ConstructionConfiguration{},
				Data:         &DataConfiguration{},
			},
			expected: DefaultConfiguration(),
		},
		"invalid network": {
			provided: invalidNetwork,
			err:      true,
		},
		"invalid currency": {
			provided: invalidCurrency,
			err:      true,
		},
		"invalid curve type": {
			provided: invalidCurve,
			err:      true,
		},
		"invalid accounting model": {
			provided: invalidAccountingModel,
			err:      true,
		},
		"invalid minimum balance": {
			provided: invalidMinimumBalance,
			err:      true,
		},
		"invalid maximum fee": {
			provided: invalidMaximumFee,
			err:      true,
		},
<<<<<<< HEAD
		"invalid prefunded accounts": {
			provided: invalidPrefundedAccounts,
=======
		"invalid start index": {
			provided: invalidStartIndex,
			err:      true,
		},
		"invalid end index": {
			provided: invalidEndIndex,
			err:      true,
		},
		"invalid reconciliation coverage": {
			provided: invalidReconciliationCoverage,
			err:      true,
		},
		"invalid reconciliation coverage (reconciliation disabled)": {
			provided: &Configuration{
				Data: &DataConfiguration{
					ReconciliationDisabled: true,
					EndConditions: &DataEndConditions{
						ReconciliationCoverage: &goodCoverage,
					},
				},
			},
			err: true,
		},
		"invalid reconciliation coverage (balance tracking disabled)": {
			provided: &Configuration{
				Data: &DataConfiguration{
					BalanceTrackingDisabled: true,
					EndConditions: &DataEndConditions{
						ReconciliationCoverage: &goodCoverage,
					},
				},
			},
			err: true,
		},
		"invalid reconciliation coverage (ignore reconciliation error)": {
			provided: &Configuration{
				Data: &DataConfiguration{
					IgnoreReconciliationError: true,
					EndConditions: &DataEndConditions{
						ReconciliationCoverage: &goodCoverage,
					},
				},
			},
			err: true,
		},
		"multiple end conditions": {
			provided: multipleEndConditions,
>>>>>>> d6cf79a7
			err:      true,
		},
	}

	for name, test := range tests {
		t.Run(name, func(t *testing.T) {
			// Write configuration file to tempdir
			tmpfile, err := ioutil.TempFile("", "test.json")
			assert.NoError(t, err)
			defer os.Remove(tmpfile.Name())

			err = utils.SerializeAndWrite(tmpfile.Name(), test.provided)
			assert.NoError(t, err)

			// Check if expected fields populated
			config, err := LoadConfiguration(tmpfile.Name())
			if test.err {
				assert.Error(t, err)
				assert.Nil(t, config)
			} else {
				assert.NoError(t, err)
				assert.Equal(t, test.expected, config)
			}
			assert.NoError(t, tmpfile.Close())
		})
	}
}<|MERGE_RESOLUTION|>--- conflicted
+++ resolved
@@ -104,14 +104,16 @@
 			MaximumFee: "hello",
 		},
 	}
-<<<<<<< HEAD
+
 	invalidPrefundedAccounts = &Configuration{
 		Construction: &ConstructionConfiguration{
 			PrefundedAccounts: []PrefundedAccount{
 				PrefundedAccount{
 					PrivateKeyHex: "hello",
 				},
-=======
+			},
+		},
+	}
 	invalidStartIndex = &Configuration{
 		Data: &DataConfiguration{
 			StartIndex: &badStartIndex,
@@ -136,7 +138,6 @@
 		Data: &DataConfiguration{
 			EndConditions: &DataEndConditions{
 				ReconciliationCoverage: &badCoverage,
->>>>>>> d6cf79a7
 			},
 		},
 	}
@@ -188,10 +189,10 @@
 			provided: invalidMaximumFee,
 			err:      true,
 		},
-<<<<<<< HEAD
 		"invalid prefunded accounts": {
 			provided: invalidPrefundedAccounts,
-=======
+			err:      true,
+		},
 		"invalid start index": {
 			provided: invalidStartIndex,
 			err:      true,
@@ -239,7 +240,6 @@
 		},
 		"multiple end conditions": {
 			provided: multipleEndConditions,
->>>>>>> d6cf79a7
 			err:      true,
 		},
 	}
